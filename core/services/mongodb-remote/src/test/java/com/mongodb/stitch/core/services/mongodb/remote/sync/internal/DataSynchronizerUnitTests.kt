--- conflicted
+++ resolved
@@ -1840,7 +1840,6 @@
     }
 
     @Test
-<<<<<<< HEAD
     fun testReinitialize() {
         val ctx = harness.freshTestContext(false)
 
@@ -1853,7 +1852,8 @@
         // without a configuration it should not be
         // configured or running
         assertFalse(ctx.dataSynchronizer.isRunning)
-=======
+    }
+  
     fun testMissingDocument() {
         val ctx = harness.freshTestContext()
 
@@ -1939,6 +1939,5 @@
         val localDoc = ctx.dataSynchronizer
                 .find(ctx.namespace, BsonDocument().append("_id", ctx.testDocumentId)).firstOrNull()
         assertEquals(ctx.testDocumentId, localDoc?.get("_id"))
->>>>>>> bc25e32e
     }
 }