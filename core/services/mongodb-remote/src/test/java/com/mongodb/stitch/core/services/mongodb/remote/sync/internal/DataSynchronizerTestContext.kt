package com.mongodb.stitch.core.services.mongodb.remote.sync.internal

import com.mongodb.MongoNamespace
import com.mongodb.client.MongoClient
import com.mongodb.client.result.DeleteResult
import com.mongodb.client.result.UpdateResult
import com.mongodb.stitch.core.internal.net.Event
import com.mongodb.stitch.core.services.mongodb.remote.RemoteDeleteResult
import com.mongodb.stitch.core.services.mongodb.remote.RemoteUpdateResult
import com.mongodb.stitch.core.services.mongodb.remote.internal.CoreRemoteMongoCollectionImpl
import org.bson.BsonDocument
import org.bson.BsonValue
import org.bson.Document
import java.io.Closeable
import java.lang.Exception

/**
 * Testing context to test a data synchronizer.
 *
 * Should be served fresh only by the [SyncUnitTestHarness].
 *
 * Multiple instances of the testing context could result in
 * race conditions if not opened and closed properly.
 */
interface DataSynchronizerTestContext : Closeable {
    val namespace: MongoNamespace
    val testDocument: BsonDocument
    val testDocumentId: BsonValue
    val testDocumentFilter: BsonDocument
    var updateDocument: BsonDocument

    val collectionMock: CoreRemoteMongoCollectionImpl<BsonDocument>
    var shouldConflictBeResolvedByRemote: Boolean
    var exceptionToThrowDuringConflict: Exception?

    val localClient: MongoClient

    /**
     * Whether or not we are online. Acts as a switch.
     */
    var isOnline: Boolean

    /**
     * Whether or not we are logged in. Acts as a switch.
     */
    var isLoggedIn: Boolean

    /**
     * A stream event to be consumed. Should be written to.
     */
    var nextStreamEvent: Event
    val dataSynchronizer: DataSynchronizer

    /**
     * Reconfigure the dataSynchronizer.
     */
    fun reconfigure()

    /**
     * Wait for an error to be emitted.
     */
    fun waitForError()

    /**
     * Wait for an event to be emitted.
     */
    fun waitForEvents(amount: Int = 1)

    /**
     * Reconfigure dataSynchronizer. Insert the contextual test document.
     */
    fun insertTestDocument()

    /**
     * Reconfigure dataSynchronizer. Update the contextual test document with
     * the contextual update document.
     */
    fun updateTestDocument(): UpdateResult

    /**
     * Reconfigure dataSynchronizer. Delete the contextual test document.
     */
    fun deleteTestDocument(): DeleteResult

    /**
     * Reconfigure dataSynchronizer. Do a sync pass.
     */
    fun doSyncPass()

    /**
     * Attempt to find the contextual test document locally.
     */
    fun findTestDocumentFromLocalCollection(withSyncVersion: Boolean = false): BsonDocument?

    /**
     * Add the existing version info from the local cache to the test document.
     * May be null.
     */
    fun addVersionInfoToTestDocument()

    /**
     * Verify the changeEventListener was called for the test document.
     */
    fun verifyChangeEventListenerCalledForActiveDoc(times: Int, vararg expectedChangeEvents: ChangeEvent<BsonDocument> = arrayOf())

    /**
     * Verify the errorListener was called for the test document.
     */
    fun verifyErrorListenerCalledForActiveDoc(times: Int, error: Exception? = null)

    /**
     * Verify the conflict handler was called for the test document.
     */
    fun verifyConflictHandlerCalledForActiveDoc(
        times: Int,
        expectedLocalConflictEvent: ChangeEvent<BsonDocument>? = null,
        expectedRemoteConflictEvent: ChangeEvent<BsonDocument>? = null
    )

    /**
     * Verify the stream function was called.
     */
    fun verifyWatchFunctionCalled(times: Int, expectedArgs: Document)

    /**
     * Verify dataSynchronizer.start() has been called.
     */
    fun verifyStartCalled(times: Int)

    /**
     * Verify dataSynchronizer.stop() has been called.
     */
    fun verifyStopCalled(times: Int)

    /**
     * Queue a pseudo-remote insert event to be consumed during R2L.
     */
    fun queueConsumableRemoteInsertEvent()

    enum class TestVersionState {
        NONE, PREVIOUS, SAME, NEXT
    }

    /**
     * Queue a pseudo-remote update event to be consumed during R2L.
     */
    fun queueConsumableRemoteUpdateEvent(
<<<<<<< HEAD
        versionState: TestVersionState = TestVersionState.SAME,
        pseudoUpdatedDocument: BsonDocument = testDocument)
=======
        id: BsonValue = testDocumentId,
        document: BsonDocument = testDocument
    )
>>>>>>> ee20789e

    /**
     * Queue a pseudo-remote delete event to be consumed during R2L.
     */
    fun queueConsumableRemoteDeleteEvent()

    /**
     * Queue a pseudo-remote unknown event to be consumed during R2L.
     */
    fun queueConsumableRemoteUnknownEvent()

    /**
     * Mock an exception when inserting into the remote collection.
     */
    fun mockInsertException(exception: Exception)

    /**
     * Mock a result when updating on remote collection.
     */
    fun mockUpdateResult(remoteUpdateResult: RemoteUpdateResult)

    /**
     * Mock an exception when updating on the remote collection.
     */
    fun mockUpdateException(exception: Exception)

    /**
     * Mock a result when deleting on the remote collection.
     */
    fun mockDeleteResult(remoteDeleteResult: RemoteDeleteResult)

    /**
     * Mock an exception when deleting on the remote collection.
     */
    fun mockDeleteException(exception: Exception)
}<|MERGE_RESOLUTION|>--- conflicted
+++ resolved
@@ -145,14 +145,10 @@
      * Queue a pseudo-remote update event to be consumed during R2L.
      */
     fun queueConsumableRemoteUpdateEvent(
-<<<<<<< HEAD
         versionState: TestVersionState = TestVersionState.SAME,
-        pseudoUpdatedDocument: BsonDocument = testDocument)
-=======
-        id: BsonValue = testDocumentId,
-        document: BsonDocument = testDocument
+        pseudoUpdatedDocument: BsonDocument = testDocument,
+        id: BsonValue = testDocumentId
     )
->>>>>>> ee20789e
 
     /**
      * Queue a pseudo-remote delete event to be consumed during R2L.
