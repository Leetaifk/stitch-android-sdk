package com.mongodb.stitch.core.testutils.sync

import com.mongodb.stitch.core.services.mongodb.remote.ExceptionListener
import com.mongodb.stitch.core.services.mongodb.remote.sync.ChangeEventListener
import com.mongodb.stitch.core.services.mongodb.remote.sync.ConflictHandler
import com.mongodb.stitch.core.services.mongodb.remote.sync.SyncDeleteResult
import com.mongodb.stitch.core.services.mongodb.remote.sync.SyncInsertManyResult
import com.mongodb.stitch.core.services.mongodb.remote.sync.SyncInsertOneResult
import com.mongodb.stitch.core.services.mongodb.remote.sync.SyncUpdateOptions
import com.mongodb.stitch.core.services.mongodb.remote.sync.SyncUpdateResult
import org.bson.BsonDocument
import org.bson.BsonValue
import org.bson.Document
import org.bson.conversions.Bson

/**
 * A set of platform independent methods related to
 * [com.mongodb.stitch.core.services.mongodb.remote.sync.CoreSync].
 */
interface ProxySyncMethods {
    fun configure(
        conflictResolver: ConflictHandler<Document?>,
        changeEventListener: ChangeEventListener<Document>?,
        exceptionListener: ExceptionListener?
    ): Void?

<<<<<<< HEAD
    fun syncMany(vararg id: BsonValue)

    fun syncOne(id: BsonValue)
=======
    fun syncOne(id: BsonValue): Void?
>>>>>>> 94d68d36

    fun desyncOne(id: BsonValue): Void?

    fun getSyncedIds(): Set<BsonValue>

    fun find(filter: Bson = BsonDocument()): Iterable<Document?>

    fun aggregate(pipeline: List<Bson>): Iterable<Document?>

    fun count(filter: Bson = BsonDocument()): Long

    fun updateOne(
        filter: Bson,
        update: Bson,
        updateOptions: SyncUpdateOptions = SyncUpdateOptions()
    ): SyncUpdateResult

    fun updateMany(
        filter: Bson,
        update: Bson,
        updateOptions: SyncUpdateOptions = SyncUpdateOptions()
    ): SyncUpdateResult

    fun insertOne(document: Document): SyncInsertOneResult

    fun insertMany(documents: List<Document>): SyncInsertManyResult

    fun deleteOne(filter: Bson): SyncDeleteResult

    fun deleteMany(filter: Bson): SyncDeleteResult

    fun getPausedDocumentIds(): Set<BsonValue>

    fun resumeSyncForDocument(documentId: BsonValue): Boolean
}<|MERGE_RESOLUTION|>--- conflicted
+++ resolved
@@ -24,13 +24,9 @@
         exceptionListener: ExceptionListener?
     ): Void?
 
-<<<<<<< HEAD
     fun syncMany(vararg id: BsonValue)
 
-    fun syncOne(id: BsonValue)
-=======
     fun syncOne(id: BsonValue): Void?
->>>>>>> 94d68d36
 
     fun desyncOne(id: BsonValue): Void?
 
