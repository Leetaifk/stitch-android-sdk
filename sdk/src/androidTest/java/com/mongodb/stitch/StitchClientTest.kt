--- conflicted
+++ resolved
@@ -141,12 +141,56 @@
             InstrumentationRegistry.getContext()
         }
 
-<<<<<<< HEAD
         /** [StitchClient] for this test */
         private val stitchClient: StitchClient by lazy {
             StitchClient(instrumentationCtx, "dummy-app", RESTMockServer.getUrl())
         }
-=======
+
+
+        /** matchableCall associated with [RESTMockServer] for auth provider call */
+        private var matchableCallAuth: MatchableCall? = null
+
+        /** matchableCall associated with [RESTMockServer] for authInfo provider call */
+        private var matchableCallAuthInfo: MatchableCall? = null
+
+
+        @JvmStatic
+        @BeforeClass
+        fun setup() {
+            // start the mock server
+            RESTMockServerStarter.startSync(AndroidAssetsFileParser(instrumentationCtx), AndroidLogger())
+
+            // mock out all calls related to auth
+            matchableCallAuthInfo = RESTMockServer.whenPOST(pathContains("auth")).thenReturn(
+                            mockResponseBuilder(mockAuthData)
+            )
+            matchableCallAuth = RESTMockServer.whenGET(pathEndsWith("auth")).thenReturn(
+                    mockResponseBuilder(mockFullProviderData)
+            )
+            RESTMockServer.whenDELETE(pathEndsWith("auth")).thenReturnEmpty(200)
+
+            // mock out all calls related to pipelines
+            RESTMockServer.whenPOST(pathEndsWith("pipeline")).thenReturn(mockResponseBuilder(mockPipelineData))
+
+            // mock out user profile call
+            RESTMockServer.whenGET(pathEndsWith("me")).thenReturn(mockResponseBuilder(mockUserData))
+
+            // mock out push providers call
+            RESTMockServer.whenGET(pathEndsWith("push")).thenReturn(mockResponseBuilder(mockPushData))
+        }
+    }
+
+    @Before
+    fun setUp() {
+        await(stitchClient.logout())
+        // clear all instances of the internal [SharedPreferences] to start with a clean slate
+        stitchClient.properties.clear()
+        stitchClient.javaClass.kotlin.declaredMemberProperties.first {
+            it.name == "_preferences"
+        }.also { it.isAccessible = true }.get(stitchClient).also {
+            (it as SharedPreferences).edit().clear().commit()
+        }
+
         // clear out the global preferences as well
         val globPrefPath = String.format(SHARED_PREFERENCES_NAME, stitchClient.appId)
         val globalPreferences = instrumentationCtx.getSharedPreferences(
@@ -154,54 +198,6 @@
                 Context.MODE_PRIVATE
         )
         globalPreferences.edit().clear().commit()
-
-        RESTMockServer.whenDELETE(pathEndsWith("auth")).thenReturnEmpty(200)
-
-        // mock out all calls related to pipelines
-        RESTMockServer.whenPOST(pathEndsWith("pipeline")).thenReturn(mockResponseBuilder(mockPipelineData))
->>>>>>> 5755f8bf
-
-        /** matchableCall associated with [RESTMockServer] for auth provider call */
-        private var matchableCallAuth: MatchableCall? = null
-
-        @JvmStatic
-        @BeforeClass
-        fun setup() {
-            // start the mock server
-            RESTMockServerStarter.startSync(AndroidAssetsFileParser(instrumentationCtx), AndroidLogger())
-
-            // clear all instances of the internal [SharedPreferences] to start with a clean slate
-            stitchClient.properties.clear()
-            stitchClient.javaClass.kotlin.declaredMemberProperties.first {
-                it.name == "_preferences"
-            }.also { it.isAccessible = true }.get(stitchClient).also {
-                (it as SharedPreferences).edit().clear().commit()
-            }
-
-            // clear out the global preferences as well
-            val globPrefPath = String.format(SHARED_PREFERENCES_NAME, stitchClient.appId)
-            val globalPreferences = instrumentationCtx.getSharedPreferences(
-                    globPrefPath,
-                    Context.MODE_PRIVATE
-            )
-            globalPreferences.edit().clear().commit()
-
-            // mock out all calls related to auth
-            RESTMockServer.whenPOST(pathContains("auth")).thenReturn(mockResponseBuilder(mockAuthData))
-            matchableCallAuth = RESTMockServer.whenGET(pathEndsWith("auth")).thenReturn(
-                    mockResponseBuilder(mockFullProviderData)
-            )
-            RESTMockServer.whenDELETE(pathEndsWith("auth")).thenReturnEmpty(200)
-
-            // mock out all calls related to pipelines
-            RESTMockServer.whenPOST(pathEndsWith("pipeline")).thenReturn(mockResponseBuilder(mockPipelineData))
-
-            // mock out user profile call
-            RESTMockServer.whenGET(pathEndsWith("me")).thenReturn(mockResponseBuilder(mockUserData))
-
-            // mock out push providers call
-            RESTMockServer.whenGET(pathEndsWith("push")).thenReturn(mockResponseBuilder(mockPushData))
-        }
     }
 
     /**
@@ -209,11 +205,6 @@
      */
     @Test
     fun testAuth() {
-        // mock out all calls related to auth
-        RESTMockServer.whenPOST(pathContains("auth")).thenReturn(mockResponseBuilder(mockAuthData))
-        matchableCallAuth = RESTMockServer.whenGET(pathEndsWith("auth")).thenReturn(
-                mockResponseBuilder(mockFullProviderData)
-        )
         var loggedIn = false
 
         // add an auth listener to the stitchClient, asserting logged in
@@ -302,14 +293,10 @@
 
         // assign the auth object in scope and assert it has been mapped
         // properly from the mock data
-<<<<<<< HEAD
-        val auth = stitchClient.auth!!.authInfo
-        assertThat(auth.accessToken == FAKE_ACCESS_TOKEN && auth.deviceId == FAKE_DEVICE_ID
-=======
         val auth = stitchClient!!.auth
-        assertThat(auth.decodedJWT.rawToken == FAKE_ACCESS_TOKEN && auth.deviceId == FAKE_DEVICE_ID
->>>>>>> 5755f8bf
-                && auth.userId == FAKE_USER_ID)
+        assertThat(auth?.authInfo?.decodedJWT?.rawToken == FAKE_ACCESS_TOKEN &&
+                    auth?.authInfo?.deviceId == FAKE_DEVICE_ID
+                && auth?.authInfo?.userId == FAKE_USER_ID)
 
         // log out and assert that we are no longer authenticated and that
         // the [AuthListener] has been called
@@ -324,10 +311,12 @@
     @Test
     fun testAuthWithExpiredToken() {
         // mock out all calls related to auth
-        RESTMockServer.whenPOST(pathDoesNotContain("newAccessToken")).thenReturn(mockResponseBuilder(mockExpiredAuthData))
-        matchableCallAuth = RESTMockServer.whenGET(pathEndsWith("auth")).thenReturn(
-                mockResponseBuilder(mockFullProviderData)
-        )
+        RESTMockServer.replaceMatchableCall(
+                matchableCallAuthInfo,
+                RESTMockServer.whenPOST(pathEndsWith("user")).thenReturn(mockResponseBuilder(mockExpiredAuthData))
+        )
+
+
         RESTMockServer.whenPOST(pathEndsWith("newAccessToken")).thenReturn(mockResponseBuilder(mockAuthData))
 
         var loggedIn = false
@@ -357,6 +346,11 @@
 
         // log in anonymously
         await(stitchClient!!.logInWithProvider(AnonymousAuthProvider()))
+//
+//        RESTMockServer.replaceMatchableCall(matchableCallAuthInfo,
+//                RESTMockServer.whenPOST(
+//                        pathContains("auth")
+//                ).thenReturn(mockResponseBuilder(mockAuthData)))
         // assert that the [AuthListener] we previously added has been called
         assertThat(loggedIn)
         // assert that isAuthenticated has been properly flagged
@@ -364,7 +358,7 @@
 
         // fetch the user profile and assert it has been mapped properly
         // from the mock data
-        val userProfile = await(stitchClient!!.userProfile)
+        val userProfile = await(stitchClient!!.auth?.userProfile!!)
         assertThat(userProfile.id == FAKE_USER_ID && userProfile.identities.size == 1)
         val identity = userProfile.identities.first()
         assertThat(identity.id == FAKE_USER_ID && identity.provider == FAKE_ANON_IDENTITY)
@@ -379,7 +373,6 @@
     @Test
     fun testPush() {
         // mock out all calls related to auth
-        RESTMockServer.whenPOST(pathContains("auth")).thenReturn(mockResponseBuilder(mockAuthData))
         matchableCallAuth = RESTMockServer.whenGET(pathEndsWith("auth")).thenReturn(
                 mockResponseBuilder(mockFullProviderData)
         )
@@ -420,7 +413,6 @@
     @Test
     fun testPipeline() {
         // mock out all calls related to auth
-        RESTMockServer.whenPOST(pathContains("auth")).thenReturn(mockResponseBuilder(mockAuthData))
         matchableCallAuth = RESTMockServer.whenGET(pathEndsWith("auth")).thenReturn(
                 mockResponseBuilder(mockFullProviderData)
         )
